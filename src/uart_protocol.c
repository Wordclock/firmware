--- conflicted
+++ resolved
@@ -47,12 +47,8 @@
 #include "user.h"
 #include "user_command.h"
 #include "pwm.h"
-<<<<<<< HEAD
 #include "preferences.h"
-=======
 #include "version.h"
-#include "wceeprom.h"
->>>>>>> d5e5167d
 
 
 /**
