/*
 * Copyright (C) 2013, 2014 Karol Babioch <karol@babioch.de>
 *
 * This file is part of Wordclock.
 *
 * Wordclock is free software: you can redistribute it and/or modify
 * it under the terms of the GNU General Public License as published by
 * the Free Software Foundation, either version 3 of the License, or
 * (at your option) any later version.
 *
 * Wordclock is distributed in the hope that it will be useful,
 * but WITHOUT ANY WARRANTY; without even the implied warranty of
 * MERCHANTABILITY or FITNESS FOR A PARTICULAR PURPOSE. See the
 * GNU General Public License for more details.
 *
 * You should have received a copy of the GNU General Public License
 * along with Wordclock. If not, see <http://www.gnu.org/licenses/>.
 */

/**
 * @file uart_protocol.c
 * @brief Implementation of the header declared in uart_protocol.c
 *
 * This implements the functionality declared in uart_protocol.h. It basically
 * retrieves any characters received by the UART hardware, puts it into a
 * buffer and compares it against a predefined table of commands once the EOL
 * character has been detected. Callback functions process each command
 * individually.
 *
 * @see uart_protocol.h
 * @see uart.h
 */

#include <avr/interrupt.h>
#include <avr/pgmspace.h>
#include <avr/wdt.h>

#include <stdarg.h>
#include <string.h>

#include "config.h"
#include "base.h"
#include "datetime.h"
#include "ldr.h"
#include "log.h"
#include "memcheck.h"
#include "uart.h"
#include "uart_protocol.h"
#include "user.h"
#include "user_command.h"
#include "pwm.h"
#include "preferences.h"
#include "version.h"


/**
 * @brief Outputs a message in the correct format
 *
 * This outputs the given message in the correct format (enclosed by
 * #UART_PROTOCOL_OUTPUT_PREFIX and #UART_PROTOCOL_OUTPUT_EOL).
 *
 * @see UART_PROTOCOL_OUTPUT_PREFIX
 * @see UART_PROTOCOL_OUTPUT_EOL
 */
static void uart_protocol_output(const char* message)
{

    uart_flush_output();

    uart_puts_P(UART_PROTOCOL_OUTPUT_PREFIX);
    uart_puts(message);
    uart_puts_P(UART_PROTOCOL_OUTPUT_EOL);

}

/**
 * @brief Outputs a message from program space in the correct format
 *
 * This outputs the given message from program space in the correct format
 * (enclosed by #UART_PROTOCOL_OUTPUT_PREFIX and #UART_PROTOCOL_OUTPUT_EOL).
 *
 * @see UART_PROTOCOL_OUTPUT_PREFIX
 * @see UART_PROTOCOL_OUTPUT_EOL
 * @see uart_protocol_output_P()
 */
static void uart_protocol_output_p(PGM_P message)
{

    uart_flush_output();

    uart_puts_P(UART_PROTOCOL_OUTPUT_PREFIX);
    uart_puts_p(message);
    uart_puts_P(UART_PROTOCOL_OUTPUT_EOL);

}

/**
 * @brief Outputs a message
 *
 * This is helper macro for {@link uart_protocol_p()}, which puts the string
 * into program space automatically.
 *
 * @see uart_protocol_output_p()
 */
#define uart_protocol_output_P(s) uart_protocol_output_p(PSTR(s))


/**
 * @brief Outputs a success message
 *
 * @see uart_protocol_output_P()
 */
static void uart_protocol_ok()
{

    uart_protocol_output_P("OK");

}

/**
 * @brief Outputs an error message
 *
 * @see uart_protocol_output_P()
 */
static void uart_protocol_error()
{

    uart_protocol_output_P("ERROR");

}

/**
 * @brief Puts out the hex representation of the given arguments
 *
 * This puts out the hex representation for each given argument by building up
 * the string manually and finally passing it over to uart_protocol_output().
 *
 * @param argc Number of arguments
 * @param ... Actual arguments to convert and output
 *
 * @see uint8ToHexStr()
 * @see uart_protocol_output()
 *
 * @note This is a variadic function based upon `<stdarg.h>`. The number of
 * arguments varies and is described by the first argument.
 */
static void uart_protocol_output_args_hex(uint8_t argc, ...)
{

    va_list va;
    va_start(va, argc);

    // Three bytes per character (2 byte hex representation + space/terminator)
    char str[argc * 3];

    for (uint8_t i = 0; i < argc; i++) {

        uint8ToHexStr((uint8_t)va_arg(va, int), &str[i * 3]);

        if (i == argc - 1) {

            // String terminator at the very end
            str[i * 3 + 2] = '\0';

        } else {

            // Space between arguments
            str[i * 3 + 2] = ' ';

        }

    }

    uart_protocol_output(str);

    va_end(va);

}

/**
 * @brief Reads in hex representations from strings
 *
 * This reads in the given number of arguments and puts them into the provided
 * locations. The arguments are expected to be alternating between pointers to
 * strings to parse and pointers to variables where the parsed results will be
 * put. The arguments are parsed consecutively. In case of an error further
 * parsing is stopped, and false is returned. If every argument could be parsed
 * successfully, true is returned.
 *
 * @param argc Number of arguments (actually only half the number of arguments)
 * @param ... Alternating between pointers to strings and pointers to variables
 *
 * @return True if data could be parsed completely, false otherwise
 *
 * @see hexStrToUint8()
 *
 * @note This is a variadic function based upon `<stdarg.h>`. The number of
 * arguments varies and is described by the first argument.
 *
 * @note The first parameter describes the number of variables to parse. As
 * there is a string pointer for each variable, there are actually twice as
 * many arguments expected.
 */
static bool uart_protocol_input_args_hex(uint8_t argc, ...)
{

    bool result = true;

    va_list va;
    va_start(va, argc);

    for (uint8_t i = 0; i < argc; i++) {

        // Get next string and variable to put content in
        char* str = (char*)va_arg(va, int);
        uint8_t* var = (uint8_t*)va_arg(va, int);

        bool status;

        *var = hexStrToUint8(str, &status);

        // Leave loop immediately in case of an error
        if (!status) {

<<<<<<< HEAD
            log_output_P(LOG_MODULE_UART_PROTOCOL, LOG_LEVEL_ERROR, "Invalid argument: %u", i);

=======
>>>>>>> 80324c9e
            result = false;

            break;

        }

    }

    va_end(va);

    return result;

}

/**
 * @brief Defines the size of the command buffer
 *
 * @note Commands are represented as simple strings, this also needs to include
 * the null terminator, making the possible command length effectively one
 * character smaller than defined here.
 *
 * @see uart_protocol_command_buffer
 */
#define UART_PROTOCOL_COMMAND_BUFFER_SIZE 16

/**
 * Maximum length of a command (without arguments)
 *
 * A command along with its arguments can be as long as defined by
 * #UART_PROTOCOL_COMMAND_BUFFER_SIZE. The command itself without arguments,
 * however, can only be as long as defined here.
 *
 * @note Keep the length of commands short to make more arguments possible.
 *
 * @see UART_PROTOCOL_COMMAND_BUFFER_SIZE
 * @see uart_protocol_command_t::command
 */
#define UART_PROTOCOL_COMMAND_MAX_LENGTH 3

/**
 * @brief Maximum amount of arguments for a single command
 *
 * The command itself can be as long as defined by
 * #UART_PROTOCOL_COMMAND_MAX_LENGTH. Everything following the command is
 * considered to be one or more argument(s). Arguments are separated by a space
 * character between them. This defines the maximum amount of arguments a
 * single command can have.
 *
 * @see UART_PROTOCOL_COMMAND_MAX_LENGTH
 * @see uart_protocol_tokenize_command_buffer()
 * @see uart_protocol_handle()
 */
#define UART_PROTOCOL_COMMAND_BUFFER_MAX_ARGS 5

/**
 * @brief The actual command buffer
 *
 * This holds all of the characters received via UART until the
 * {@link #UART_PROTOCOL_INPUT_EOL EOL character} is received, which will
 * trigger the command parsing and clear the buffer.
 *
 * @see uart_protocol_handle()
 * @see UART_PROTOCOL_COMMAND_BUFFER_SIZE
 */
static char uart_protocol_command_buffer[UART_PROTOCOL_COMMAND_BUFFER_SIZE];

/**
 * @brief Type definition of callback function for processing a command
 *
 * All callback functions registered within #uart_protocol_commands need to
 * fulfill this type. The first argument contains the number of arguments
 * found, whereas the second one is an array of char pointers to each argument.
 * This is somewhat analogous to the `main` function of a typical C program.
 *
 * @see uart_protocol_command_t
 * @see uart_protocol_commands
 */
typedef void (*uart_protocol_command_callback_t)(uint8_t argc, char* argv[]);

/**
 * @brief Executes the given user command
 *
 * This effectively implements the IR emulation mode. For each user command
 * a single character is defined. The received character will be compared
 * against all of the entries of the defined table.
 *
 * If a match is found the appropriate user command will be issued and a
 * success message will be output. Otherwise an error message will be output.
 *
 * @see uart_protocol_command_callback_t
 * @see uart_protocol_ok()
 * @see uart_protocol_error()
 * @see handle_user_command()
 * @see user_command_t
 */
static void _ir_user_command(uint8_t argc, char* argv[])
{

    if (strlen(argv[1]) == 1) {

        /**
         * @brief Defines the type of entries within user_command_assignments
         *
         * @see user_command_assignments
         */
        typedef struct {

            /**
             * @brief Character that a user command should be assigned to
             */
            char command;

            /**
             * @brief The user command
             */
            user_command_t user_command;

        } user_command_assignment_t;

        /**
         * @brief Definition of all available commands
         *
         * This defines all of the user commands that will be detected and the
         * appropriate character that is responsible for triggering these user
         * commands.
         *
         * @note Depending upon the value of ENABLE_INDIVIDUAL_CONFIG not all
         * of the entries might end up in the resulting firmware.
         *
         * @note Keep in mind that this table is accessed iteratively, so it
         * might make sense to order the entries appropriately.
         *
         * @see user_command_assignment_t
         * @see ENABLE_INDIVIDUAL_CONFIG
         */
        const user_command_assignment_t user_command_assignments[] = {

            {'o', UC_ONOFF},
            {'l', UC_BRIGHTNESS_UP},
            {'m', UC_BRIGHTNESS_DOWN},
            {'+', UC_UP},
            {'-', UC_DOWN},
            {'t', UC_SET_TIME},
            {'a', UC_SET_ONOFF_TIMES},

            #if (ENABLE_INDIVIDUAL_CONFIG == 0 || ENABLE_DCF_SUPPORT == 1)

                {'d', UC_DCF_GET_TIME},

            #endif

            {'N', UC_NORMAL_MODE},
            {'P', UC_PULSE_MODE},
            {'D', UC_DEMO_MODE},

            #if (ENABLE_INDIVIDUAL_CONFIG == 0 || ENABLE_RGB_SUPPORT == 1)

                {'H', UC_HUE_MODE},
                {'r', UC_CHANGE_R},
                {'g', UC_CHANGE_G},
                {'b', UC_CHANGE_B},
                {'h', UC_CHANGE_HUE},

            #endif

            {'c', UC_CALIB_BRIGHTNESS},

            #if (ENABLE_INDIVIDUAL_CONFIG == 0 || ENABLE_AMBILIGHT_SUPPORT == 1)

                {'A', UC_AMBILIGHT},

            #endif

            #if (ENABLE_INDIVIDUAL_CONFIG == 0 || ENABLE_BLUETOOTH_SUPPORT == 1)

                {'B', UC_BLUETOOTH},

            #endif

            #if (ENABLE_INDIVIDUAL_CONFIG == 0 || ENABLE_AUXPOWER_SUPPORT == 1)

                {'X', UC_AUXPOWER},

            #endif

            {'s', UC_SELECT_DISP_MODE}

        };

        uint8_t j = sizeof(user_command_assignments) / sizeof(user_command_assignment_t);

        for (uint8_t i = 0; i < j; i++) {

            if (argv[1][0] == user_command_assignments[i].command) {

                handle_user_command(user_command_assignments[i].user_command);
                uart_protocol_ok();

                return;

            }

        }

    }

    uart_protocol_error();

}

/**
 * @brief Puts out the version number of the firmware
 *
 * This puts out the hex representation of the version number (major & minor)
 * of the firmware.
 *
 * @see VERSION_MAJOR
 * @see VERSION_MINOR
 * @see uart_protocol_command_callback_t
 * @see uart_protocol_output_args_hex()
 */
static void _version(uint8_t argc, char* argv[])
{

    uart_protocol_output_args_hex(2, VERSION_MAJOR, VERSION_MINOR);

}

/**
 * @brief Puts out a keepalive message to the user
 *
 * This can be used to keep the connection alive and/or check whether the
 * connection is actually still alive and is guaranteed to have no side
 * effects.
 *
 * @see uart_protocol_command_callback_t
 * @see uart_protocol_ok()
 */
static void _keepalive(uint8_t argc, char* argv[])
{

    uart_protocol_ok();

}

/**
 * @brief Resets the microcontroller
 *
 * This performs a reset of the microcontroller by enabling the watchdog and
 * waiting for it to timeout. To make sure that that the watchdog is not
 * reset, interrupts are disabled globally.
 *
 * @see uart_protocol_command_callback_t
 * @see uart_protocol_ok()
 */
static void _reset(uint8_t argc, char* argv[])
{

    uart_protocol_ok();
    uart_flush_output();
    cli();

    wdt_enable(WDTO_15MS);
    while (1);

}

/**
 * @brief Resets the firmware to its factory state
 *
 * This performs a factory reset by invalidating prefs_t#version and
 * resetting the microcontroller afterwards. The built-in integrity check
 * of the EEPROM module will make sure that the default values will be used
 * during the next reset.
 *
 * @see uart_protocol_command_callback_t
 * @see prefs_t::version
 * @see _reset()
 */
static void _factory_reset(uint8_t argc, char* argv[])
{

    preferences_get()->version = 0;
    preferences_save();

    _reset(0, NULL);

}

/**
 * @brief Puts out the currently measured brightness of the LDR module
 *
 * This puts out the hex representation of the brightness currently being
 * returned by ldr_get_brightness().
 *
 * @see uart_protocol_command_callback_t
 * @see ldr_get_brightness()
 * @see uart_protocol_output_args_hex()
 */
static void _brightness_get(uint8_t argc, char* argv[])
{

    uart_protocol_output_args_hex(1, ldr_get_brightness());

}

#if (ENABLE_RGB_SUPPORT == 1)

/**
 * @brief Puts out the RGB values of the color currently being used
 *
 * This puts out the hex representation of the RGB values of the color
 * currently being used. It retrieves the values directly from the PWM module
 * and passes them over to uart_protocol_output_args_hex().
 *
 * @see uart_protocol_command_callback_t
 * @see pwm_get_color()
 * @see uart_protocol_output_args_hex()
 *
 * @todo Not real 8 bits, but 2^8-1?
 */
static void _color_read(uint8_t argc, char* argv[])
{

    const color_rgb_t* color = pwm_get_color();
    uart_protocol_output_args_hex(3, color->red, color->green, color->blue);

}

/**
 * @brief Sets the currently used color
 *
 * This sets the RGB values currently being used by the PWM module to generate
 * its signal. It retrieves the hex representation of the value for each
 * channel (red, green, blue) from the command buffer and applies them
 * appropriately. When something is wrong with the arguments nothing is
 * actually applied and an error message will be output.
 *
 * @see uart_protocol_command_callback_t
 * @see uart_protocol_command_buffer
 * @see uart_protocol_error()
 * @see uart_protocol_ok()
 * @see uart_protocol_input_args_hex()
 * @see pwm_set_color()
 *
 * @todo Not real 8 bits, but 2^8-1?
 * @todo Let the user set 00 00 00? Disable?
 */
static void _color_write(uint8_t argc, char* argv[])
{

    color_rgb_t color;

    if (!uart_protocol_input_args_hex(3, argv[1], &color.red,
            argv[2], &color.green, argv[3], &color.blue)) {

        uart_protocol_error();

        return;

    }

    pwm_set_color(color);
    uart_protocol_ok();

}

/**
 * @brief Puts out number of color presets compiled into the firmware
 *
 * This puts out the hex representation of the number of supported color
 * presets compiled into the firmware.
 *
 * @see uart_protocol_command_callback_t
 * @see UI_COLOR_PRESET_COUNT
 * @see uart_protocol_output_args_hex()
 */
static void _preset_number(uint8_t argc, char* argv[])
{

    uart_protocol_output_args_hex(1, UI_COLOR_PRESET_COUNT);

}

/**
 * @brief Puts out the currently active color preset
 *
 * This puts out the hex representation of the color preset currently being
 * active.
 *
 * @see uart_protocol_command_callback_t
 * @see uart_protocol_output_args_hex()
 * @see user_prefs_t::curColorProfile
 *
 * @todo Return error when currently not in normal mode?
 */
static void _preset_active(uint8_t argc, char* argv[])
{

    uint8_t preset = (&(preferences_get()->user_prefs))->curColorProfile;
    uart_protocol_output_args_hex(1, preset);

}

/**
 * @brief Sets the currently active color preset
 *
 * This retrieves the hex representation of the number to set for the currently
 * active color preset from the command buffer and saves it. If the current
 * mode is equal to #MS_normalMode, it will be applied immediately.
 *
 * @see uart_protocol_command_callback_t
 * @see uart_protocol_command_buffer
 * @see hexStrToUint8()
 * @see user_prefs_t::curColorProfile
 * @see pwm_set_color()
 */
static void _preset_set(uint8_t argc, char* argv[])
{

    uint8_t preset;

    if (uart_protocol_input_args_hex(1, argv[1], &preset)
            && preset < UI_COLOR_PRESET_COUNT) {

        (&(preferences_get()->user_prefs))->curColorProfile = preset;
        preferences_save();

        if (user_get_current_menu_state() == MS_normalMode) {

            addState(MS_normalMode, &preset);

        }

        uart_protocol_ok();

        return;

    }

    uart_protocol_error();

}

/**
 * @brief Puts out the RGB values for the given color preset
 *
 * This puts out the hex representation of the RGB values of the given color
 * preset.
 *
 * @see uart_protocol_command_callback_t
 * @see uart_protocol_command_buffer
 * @see uart_protocol_input_args_hex()
 * @see user_prefs_t::colorPresets
 * @see uart_protocol_output_args_hex()
 */
static void _preset_read(uint8_t argc, char* argv[])
{

    uint8_t preset;

    if (uart_protocol_input_args_hex(1, argv[1], &preset)
            && preset < UI_COLOR_PRESET_COUNT) {

        color_rgb_t color = (&(preferences_get()->user_prefs))->colorPresets[preset];

        uart_protocol_output_args_hex(3, color.red, color.green, color.blue);

        return;

    }

    uart_protocol_error();

}

/**
 * @brief Sets the color for the given color preset
 *
 * This retrieves the hex presentation of the RGB values for the given color
 * preset and saves them. If the current mode is equal to #MS_normalMode and
 * the preset written was equal to the one currently being used, it will be
 * applied immediately.
 *
 * @see uart_protocol_command_callback_t
 * @see uart_protocol_command_buffer
 * @see uart_protocol_input_args_hex()
 * @see user_prefs_t::colorPresets
 * @see uart_protocol_ok()
 */
static void _preset_write(uint8_t argc, char* argv[])
{

    uint8_t preset;
    color_rgb_t color;

    if (!uart_protocol_input_args_hex(4, argv[1], &preset, argv[2], &color.red,
            argv[3], &color.green, argv[4], &color.blue)) {

        uart_protocol_error();

        return;

    }

    (&(preferences_get()->user_prefs))->colorPresets[preset] = color;
    preferences_save();

    if (preset == (&(preferences_get()->user_prefs))->curColorProfile) {

        if (user_get_current_menu_state() == MS_normalMode) {

            addState(MS_normalMode, &preset);

        }

    }

    uart_protocol_ok();

}

#endif /* (ENABLE_RGB_SUPPORT == 1) */

/**
 * @brief Puts out the currently used time
 *
 * This puts out the hex presentation of the currently used time (hour,
 * minutes, seconds). The time is retrieved from the
 * {@link datetime.h datetime} module.
 *
 * @see uart_protocol_command_callback_t
 * @see datetime_get()
 * @see uart_protocol_output_args_hex()
 */
static void _time_get(uint8_t argc, char* argv[])
{

    const datetime_t* datetime = datetime_get();
    uart_protocol_output_args_hex(3, datetime->hh, datetime->mm, datetime->ss);

}

/**
 * @brief Sets the currently used time
 *
 * This sets the currently used time (hour, minutes, seconds). The time is
 * written to the {@link datetime.h datetime} module. It retrieves the current
 * datetime and manipulates the time only, while carrying over the date
 * information. In case the new datetime cannot be applied, i.e. when it is
 * invalid, an error will be output.
 *
 * @see uart_protocol_command_callback_t
 * @see uart_protocol_input_args_hex()
 * @see datetime_get()
 * @see datetime_set()
 * @see uart_protocol_ok()
 * @see uart_protocol_error()
 */
static void _time_set(uint8_t argc, char* argv[])
{

    uint8_t hh;
    uint8_t mm;
    uint8_t ss;

    if (!uart_protocol_input_args_hex(3, argv[1], &hh, argv[2], &mm, argv[3], &ss)) {

        uart_protocol_error();

        return;

    }

    datetime_t datetime = *datetime_get();

    datetime.hh = hh;
    datetime.mm = mm;
    datetime.ss = ss;

    if (datetime_set(&datetime)) {

        uart_protocol_ok();

        return;

    }

    uart_protocol_error();

}

/**
 * @brief Puts out the currently used date
 *
 * This puts out the hex presentation of the currently used date (day, month
 * year, weekday). The date is retrieved from the {@link datetime.h datetime}
 * module.
 *
 * @see uart_protocol_command_callback_t
 * @see datetime_get()
 * @see uart_protocol_output_args_hex()
 */
static void _date_get(uint8_t argc, char* argv[])
{

    const datetime_t* datetime = datetime_get();
    uart_protocol_output_args_hex(4, datetime->DD, datetime->MM, datetime->YY, datetime->WD);

}

/**
 * @brief Sets the currently used date
 *
 * This sets the currently used date (day, month, year, weekday). The date is
 * written to the {@link datetime.h datetime} module. It retrieves the current
 * datetime and manipulates the date only, while carrying over the time
 * information. In case the new datetime cannot be applied, i.e. when it is
 * invalid, an error will be output.
 *
 * @see uart_protocol_command_callback_t
 * @see uart_protocol_input_args_hex()
 * @see datetime_get()
 * @see datetime_set()
 * @see uart_protocol_ok()
 * @see uart_protocol_error()
 */
static void _date_set(uint8_t argc, char* argv[])
{

    uint8_t dd;
    uint8_t mm;
    uint8_t yy;
    uint8_t wd;

    if (!uart_protocol_input_args_hex(4, argv[1], &dd, argv[2], &mm, argv[3], &yy, argv[4], &wd)) {

        uart_protocol_error();

        return;

    }

    datetime_t datetime = *datetime_get();

    datetime.DD = dd;
    datetime.MM = mm;
    datetime.YY = yy;
    datetime.WD = wd;

    if (datetime_set(&datetime)) {

        uart_protocol_ok();

        return;

    }

    uart_protocol_error();


}

#if (ENABLE_DEBUG_MEMCHECK == 1)

    /**
     * @brief Outputs the unused memory
     *
     * This retrieves the unused amount of memory as reported by
     * memcheck_get_unused(), converts it to hex, and puts it out.
     *
     * @see uart_protocol_command_callback_t
     * @see memcheck_get_unused()
     * @see uart_protocol_output()
     */
    static void _memory_unused(uint8_t argc, char* argv[])
    {

        unsigned short unused = memcheck_get_unused();
        char buffer[5];
        uint16ToHexStr(unused, buffer);
        uart_protocol_output(buffer);

    }

    /**
     * @brief Outputs the currently unused memory
     *
     * This retrieves the currently unused amount of memory as reported by
     * memcheck_get_current(), converts it to hex, and puts it out.
     *
     * @see uart_protocol_command_callback_t
     * @see memcheck_get_current()
     * @see uart_protocol_output()
     */
    static void _memory_current(uint8_t argc, char* argv[])
    {

        unsigned short unused = memcheck_get_current();
        char buffer[5];
        uint16ToHexStr(unused, buffer);
        uart_protocol_output(buffer);

    }

#endif /* (ENABLE_DEBUG_MEMCHECK == 1) */

/**
 * @brief Enables the logging globally
 *
 * @see uart_protocol_command_callback_t
 * @see log_enable()
 * @see uart_protocol_ok()
 */
static void _log_enable(uint8_t argc, char* argv[])
{

    log_enable();
    uart_protocol_ok();

}

/**
 * @brief Disables the logging globally
 *
 * @see uart_protocol_command_callback_t
 * @see log_disable()
 * @see uart_protocol_ok()
 */
static void _log_disable(uint8_t argc, char* argv[])
{

    log_disable();
    uart_protocol_ok();

}

/**
 * @brief Outputs whether logging is currently enabled globally
 *
 * @see uart_protocol_command_callback_t
 * @see log_is_enabled()
 * @see
 */
static void _log_is_enabled(uint8_t argc, char* argv[])
{

    uart_protocol_output_args_hex(1, (uint8_t)log_is_enabled());

}

/**
 * @brief Sets the logging level for a specific module
 *
 * Both, the module and the level are expected to be passed in as hex
 * arguments. In case the arguments are invalid, uart_protocol_error() is
 * invoked, otherwise uart_protocol_ok() indicates success.
 *
 * @see uart_protocol_command_callback_t
 * @see log_module_t
 * @see log_level_t
 * @see hexStrToUint8()
 * @see log_set_level()
 * @see uart_protocl_error()
 * @see uart_protocol_ok()
 */
static void _log_set_level(uint8_t argc, char* argv[])
{

    bool status;

    log_module_t module = hexStrToUint8(argv[1], &status);

    if (!status || module >= LOG_MODULE_COUNT) {

        uart_protocol_error();

        return;

    }

    log_level_t level = hexStrToUint8(argv[2], &status);

    if (!status || level >= LOG_LEVEL_COUNT) {

        uart_protocol_error();

        return;

    }

    log_set_level(module, level);
    uart_protocol_ok();

}

/**
 * @brief Gets the logging level for a specific module
 *
 * The log module is expected as first and only argument in a hex
 * representation. In case the argument is invalid, uart_protocol_error() is
 * invoked, otherwise the appropriate {@link log_level_t log level} is output.
 *
 * @see uart_protocol_command_callback_t
 * @see log_module_t
 * @see log_level_t
 * @see hexStrToUint8()
 * @see log_get_level()
 * @see uart_protocl_error()
 * @see uart_protocol_ok()
 */
static void _log_get_level(uint8_t argc, char* argv[])
{

    bool status;

    log_module_t module = hexStrToUint8(argv[1], &status);

    if (!status || module >= LOG_MODULE_COUNT) {

        uart_protocol_error();

        return;

    }

    uart_protocol_output_args_hex(1, log_get_level(module));

}

/**
 * @brief Outputs all available log modules
 *
 * This iterates over {@link log_module_names} and outputs the name of each
 * module on a line by line basis.
 *
 * @note The numerical value associated with each element (as defined by
 * {@link log_module_t} is not explicitly mentioned, but can be inferred by the
 * order of the output.
 *
 * @see uart_protocol_command_callback_t
 * @see LOG_MODULE_COUNT
 * @see log_module_t
 * @see log_module_names
 * @see uart_protocol_output_p()
 */
static void _log_modules(uint8_t argc, char* argv[])
{

    for (uint8_t i = 0; i < LOG_MODULE_COUNT; i++) {

        uart_protocol_output_p((PGM_P)pgm_read_word(&(log_module_names[i])));

    }

}

/**
 * @brief Outputs all available log levels
 *
 * This iterates over {@link log_level_names} and outputs the name of each
 * level on a line by line basis.
 *
 * @note The numerical value associated with each element (as defined by
 * {@link log_level_t} is not explicitly mentioned, but can be inferred by the
 * order of the output.
 *
 * @see uart_protocol_command_callback_t
 * @see LOG_LEVEL_COUNT
 * @see log_level_tt
 * @see log_level_names
 * @see uart_protocol_output_p()
 */
static void _log_levels(uint8_t argc, char* argv[])
{

    for (uint8_t i = 0; i < LOG_LEVEL_COUNT; i++) {

        uart_protocol_output_p((PGM_P)pgm_read_word(&(log_level_names[i])));

    }

}

/**
 * @brief Defines the type of each entry within #uart_protocol_commands
 *
 * @see uart_protocol_commands
 */
typedef struct
{

    /**
     * @brief Char array holding the command
     *
     * @see UART_PROTOCOL_COMMAND_MAX_LENGTH
     */
    char command[UART_PROTOCOL_COMMAND_MAX_LENGTH];

    /**
     * @brief Number of arguments
     *
     * Defines the number of arguments this command is expected to have. The
     * maximum amount of arguments is defined by
     * #UART_PROTOCOL_COMMAND_BUFFER_MAX_ARGS.
     *
     * @warning If the received command does not provide exactly the amount of
     * arguments as specified here, the command won't be recognized.
     *
     * @see UART_PROTOCOL_COMMAND_BUFFER_MAX_ARGS
     */
    uint8_t arguments;

    /**
     * @brief Function to call for this command
     *
     * @see uart_protocol_command_callback_t
     */
    uart_protocol_command_callback_t callback;

} uart_protocol_command_t;

/**
 * @brief Definition of all available commands
 *
 * This defines all of the commands that can be detected along with the
 * appropriate callback function.
 *
 * @note Keep in mind that this table is accessed iteratively, so it might make
 * sense to order the entries appropriately.
 *
 * @todo Consider putting this table into program space to save RAM
 *
 * @see uart_protocol_command_t
 * @see uart_protocol_handle()
 */
static const uart_protocol_command_t uart_protocol_commands[] PROGMEM = {

    {"i", 1, _ir_user_command},

    {"v", 0, _version},

    {"k", 0, _keepalive},

    {"r", 0, _reset},
    {"f", 0, _factory_reset},

    {"bg", 0, _brightness_get},

    #if (ENABLE_RGB_SUPPORT == 1)

        {"cr", 0, _color_read},
        {"cw", 3, _color_write},

        {"pn", 0, _preset_number},
        {"pa", 0, _preset_active},
        {"ps", 1, _preset_set},
        {"pr", 1, _preset_read},
        {"pw", 4, _preset_write},

    #endif /* (ENABLE_RGB_SUPPORT == 1) */

    {"tg", 0, _time_get},
    {"ts", 3, _time_set},
    {"dg", 0, _date_get},
    {"ds", 4, _date_set},

    // Logging
    {"le", 0, _log_enable},
    {"ld", 0, _log_disable},
    {"li", 0, _log_is_enabled},
    {"ls", 2, _log_set_level},
    {"lg", 1, _log_get_level},
    {"lm", 0, _log_modules},
    {"ll", 0, _log_levels},

    #if (ENABLE_DEBUG_MEMCHECK == 1)

        {"mu", 0, _memory_unused},
        {"mc", 0, _memory_current},

    #endif /* (ENABLE_DEBUG_MEMCHECK == 1) */

};

/**
 * @brief Tokenizes the command buffer
 *
 * This tokenizes #uart_protocol_command_buffer using the space character as
 * delimiter and returns an array of char pointers to the beginning of each
 * token. The first pointer within this array points to the command itself.
 *
 * @param argv Pointer to char array for storing the found char pointers
 *
 * @return The number of tokens found (including the command itself)
 *
 * @see uart_protocol_command_buffer
 * @see UART_PROTOCOL_COMMAND_BUFFER_MAX_ARGS
 */
static uint8_t uart_protocol_tokenize_command_buffer(char* argv[])
{

    uint8_t argc = 0;
    char *token = strtok(uart_protocol_command_buffer, " ");

    while (token != NULL && argc < UART_PROTOCOL_COMMAND_BUFFER_MAX_ARGS) {

        argv[argc++] = token;
        token = strtok(NULL, " ");

    }

    return argc;

}

/**
 * @brief Initializes the UART protocol module
 *
 * This initializes this module. For now it only sets the default logging
 * level as defined by LOG_LEVEL_UART_PROTOCOL_DEFAULT.
 *
 * @see LOG_LEVEL_UART_PROTOCOL_DEFAULT
 */
void uart_protocol_init()
{

    log_set_level(LOG_MODULE_UART_PROTOCOL, LOG_LEVEL_UART_PROTOCOL_DEFAULT);

}


/**
 * @brief Processes the UART protocol
 *
 * This retrieves the input received by the UART hardware and puts it into the
 * {@link #uart_protocol_command_buffer command buffer}. Once a
 * {@link UART_PROTOCOL_INPUT_EOL EOL character} has been detected, the
 * command is tokenized and the appropriate callback function will be executed.
 *
 * If the command could not be detected successfully an error message will be
 * output.
 *
 * @warning This function should be called on a regular basis. It is not time
 * critical at all, but once the incoming buffer is full, data might be lost.
 *
 * @see UART_PROTOCOL_INPUT_EOL
 * @see uart_protocol_tokenize_command_buffer()
 * @see uart_protocol_commands
 * @see uart_protocol_error()
 */
void uart_protocol_handle()
{

    static uint8_t buffer_index = 0;

    char c;

    while (uart_getc_nowait(&c)) {

        // Check whether EOL was received, triggering the command detection
        if (c == UART_PROTOCOL_INPUT_EOL) {

            // Preparing buffer for processing and next iteration
            uart_protocol_command_buffer[buffer_index] = '\0';
            buffer_index = 0;

            log_output_P(LOG_MODULE_UART_PROTOCOL, LOG_LEVEL_DEBUG, "Received command: %s", uart_protocol_command_buffer);

            char* argv[UART_PROTOCOL_COMMAND_BUFFER_MAX_ARGS];
            uint8_t argc;

            argc = uart_protocol_tokenize_command_buffer(argv);

            // Check whether at least a single command was detected
            if (argc != 0) {

                uint8_t j = sizeof(uart_protocol_commands) / sizeof(uart_protocol_command_t);

                for (uint8_t i = 0; i < j; i++) {

                    bool compare = strncmp_P(argv[0], uart_protocol_commands[i].command, UART_PROTOCOL_COMMAND_BUFFER_SIZE);

                    if (compare == 0 && (argc - 1) == (uint8_t)pgm_read_byte(&(uart_protocol_commands[i].arguments))) {

                        uart_protocol_command_callback_t callback = pgm_read_word(&(uart_protocol_commands[i].callback));
                        callback(argc, argv);

                        return;

                    }

                }

            }

            log_output_P(LOG_MODULE_UART_PROTOCOL, LOG_LEVEL_DEBUG, "No suitable callback function");

            uart_protocol_error();

            return;

        }

        // Check whether there is enough space in buffer to put character in
        if (buffer_index < UART_PROTOCOL_COMMAND_BUFFER_SIZE - 1) {

            log_output_P(LOG_MODULE_UART_PROTOCOL, LOG_LEVEL_DEBUG, "Index: %u, char: %c", buffer_index, c);

            // Put character into buffer
            uart_protocol_command_buffer[buffer_index++] = c;

        } else {

            log_output_P(LOG_MODULE_UART_PROTOCOL, LOG_LEVEL_DEBUG, "Command buffer full");

        }

    }

}<|MERGE_RESOLUTION|>--- conflicted
+++ resolved
@@ -222,11 +222,8 @@
         // Leave loop immediately in case of an error
         if (!status) {
 
-<<<<<<< HEAD
             log_output_P(LOG_MODULE_UART_PROTOCOL, LOG_LEVEL_ERROR, "Invalid argument: %u", i);
 
-=======
->>>>>>> 80324c9e
             result = false;
 
             break;
