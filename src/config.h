/*
 * Copyright (C) 2012, 2013, 2014 Karol Babioch <karol@babioch.de>
 * Copyright (c) 2010 Frank Meyer - frank(at)fli4l.de
 * Copyright (c) 2010 Vlad Tepesch
 *
 * This file is part of Wordclock.
 *
 * Wordclock is free software: you can redistribute it and/or modify
 * it under the terms of the GNU General Public License as published by
 * the Free Software Foundation, either version 3 of the License, or
 * (at your option) any later version.
 *
 * Wordclock is distributed in the hope that it will be useful,
 * but WITHOUT ANY WARRANTY; without even the implied warranty of
 * MERCHANTABILITY or FITNESS FOR A PARTICULAR PURPOSE. See the
 * GNU General Public License for more details.
 *
 * You should have received a copy of the GNU General Public License
 * along with Wordclock. If not, see <http://www.gnu.org/licenses/>.
 */

/**
 * @file config.h
 * @brief The main configuration file of the whole project
 *
 * This file contains global configuration options for the whole project and
 * is used throughout the project.
 */

#ifndef _WC_CONFIG_H_
#define _WC_CONFIG_H_

/**
 * @brief Classic German frontpanel layout
 *
 * If set to 1, the software will be compiled with support for the classic
 * German frontpanel layout. This layout supports up to three different idioms:
 *
 *  - Wessi
 *  - Ossi
 *
 * For further details please refer to [1].
 *
 * [1]: https://www.mikrocontroller.net/articles/Word_Clock#Deutsch_.282-sprachig.29
 *
 * @note Only of the following options should be set to 1: `WC_DISP_GER`,
 * `WC_DISP_GER3`, `WC_DISP_ENG`.
 *
 * @see WC_DISP_GER3
 * @see WC_DISP_ENG
 * @see display.h
 */
#define WC_DISP_GER 0

/**
 * @brief Modern German frontpanel layout
 *
 * If set to 1, the software will be compiled with support for the modern
 * German frontpanel layout. This layout supports up to three different idioms:
 *
 *  - Wessi
 *  - Rhein-Ruhr
 *  - Ossi
 *
 * For further details please refer to [1].
 *
 * [1]: https://www.mikrocontroller.net/articles/Word_Clock#Deutsch_.283-sprachig.29
 *
 * @note Only of the following options should be set to 1: `WC_DISP_GER`,
 * `WC_DISP_GER3`, `WC_DISP_ENG`.
 *
 * @see WC_DISP_GER
 * @see WC_DISP_ENG
 * @see display.h
 */
#define WC_DISP_GER3 1

/**
 * @brief English frontpanel layout
 *
 * If set to 1, the software will be compiled with support for the English
 * frontpanel layout. For further details please refer to [1].
 *
 * [1]: https://www.mikrocontroller.net/articles/Word_Clock#Englisch
 *
 * @note Only of the following options should be set to 1: `WC_DISP_GER`,
 * `WC_DISP_GER3`, `WC_DISP_ENG`.
 *
 * @see WC_DISP_GER
 * @see WC_DISP_GER3
 * @see display.h
 */
#define WC_DISP_ENG 0

/**
 * @brief Controls whether the software should include support for RGB
 *
 * If set to 1, the firmware will be built with full support for RGB LEDs.
 * Otherwise the resulting firmware will not contain any RGB specific code,
 * rendering it into a monochromatic build.
 *
 * @note Depending upon the value of `ENABLE_INDIVIDUAL_CONFIG` the appropriate
 * user commands might be unavailable when disabling this option.
 *
 * @note In a monochromatic build only the red channel will output a signal.
 *
 * @see pwm.h
 */
#define ENABLE_RGB_SUPPORT 1

/**
 * @brief Defines whether support for DCF77 should be included
 *
 * If set to 1, the firmware will be built with support for decoding the
 * DCF77 time signal in order to be able to get the current date and time
 * automatically.
 *
 * @note Depending upon the value of `ENABLE_INDIVIDUAL_CONFIG` the appropriate
 * user command might be unavailable when disabling this option.
 *
 * @see dcf77.h
 */
#define ENABLE_DCF_SUPPORT 1

/**
 * @brief Defines whether support for Ambilight should be included
 *
 * If set to 1, the firmware will be built with support for the Ambilight,
 * which basically comes down to toggling the pin defined in `USER_AMBILIGHT`.
 *
 * @note Depending upon the value of `ENABLE_INDIVIDUAL_CONFIG` the appropriate
 * user command might be unavailable when disabling this option.
 *
 * @see user.h
 */
#define ENABLE_AMBILIGHT_SUPPORT 1

/**
 * @brief Defines whether support for Bluetooth should be included
 *
 * If set to 1, the firmware will be built with support for a Bluetooth
 * transceiver, which basically comes down to toggling the pin defined in
 * `USER_BLUETOOTH`. This makes it possible to enable and/or disable the
 * Bluetooth transceiver using the IR remote control.
 *
 * @note Depending upon the value of `ENABLE_INDIVIDUAL_CONFIG` the appropriate
 * user command might be unavailable when disabling this option.
 *
 * @see user.h
 */
#define ENABLE_BLUETOOTH_SUPPORT 1

/**
 * @brief Defines whether support for auxiliary should be included
 *
 * If set to 1, the firmware will be built with support for auxiliary, which
 * basically comes down to toggling the pin defined in `USER_AUXPOWER`.
 *
 * @note Depending upon the value of `ENABLE_INDIVIDUAL_CONFIG` the appropriate
 * user command might be unavailable when disabling this option.
 *
 * @see user.h
 */
#define ENABLE_AUXPOWER_SUPPORT 1

/**
 * @brief Defines whether unused user command should be included
 *
 * If set to 1, the firmware will be built without support for user commands
 * of disabled options. This makes the resulting binary a smaller and doesn't
 * require the user to train user commands that wouldn't have any effect
 * anyway.
 *
 * @see ENABLE_DCF_SUPPORT
 * @see ENABLE_RGB_SUPPORT
 * @see ENABLE_AMBILIGHT_SUPPORT
 * @see ENABLE_BLUETOOTH_SUPPORT
 * @see ENABLE_AUXPOWER_SUPPORT
 * @see user_command_t
 */
#define ENABLE_INDIVIDUAL_CONFIG 1

/**
 * @brief Defines whether changed settings should be saved automatically
 *
 * If set to 1, the firmware will be built in a way that settings changed by
 * the user will be saved automatically after a timeout defined by
 * `USER_DELAY_BEFORE_SAVE_EEPROM_S`.
 *
 * @see USER_DELAY_BEFORE_SAVE_EEPROM_S
 */
#define ENABLE_USER_AUTOSAVE 1

/**
 * @brief Defines whether support for the UART protocol should be included
 *
 * This defines whether the support for the UART protocol should be built into
 * the resulting binary. This can be used to control the Wordclock using UART.
 *
 * The protocol itself is documented in the `doc/UART_PROTOCOL.md`.
 *
 * @see uart_protocol.h
 */
#define ENABLE_UART_PROTOCOL 1

/**
<<<<<<< HEAD
 * @brief Default state of logging module
=======
 * @brief Defines whether support for DCF77 should be included
 *
 * If set to 1, the firmware will be built with support for decoding the
 * DCF77 time signal in order to be able to get the current date and time
 * automatically.
 *
 * @see memcheck.h
 */
#define ENABLE_DEBUG_MEMCHECK 0

/**
 * @brief Defines whether the main module should output logging information
>>>>>>> eb1ac725
 *
 * This controls the default state (enabled, disabled) of the logging module.
 * If enabled (= 1) the logging is enabled globally by default, otherwise it
 * is disabled and has to be enabled during runtime in order to generate any
 * output at all.
 *
 * @see log_enable()
 */
#define LOG_ENABLE_DEFAULT 0

/**
 * @brief Default log level of main module
 *
 * This affects `main.c` and controls whether information and errors during the
 * initialization should be output.
 *
 * @see log_level_t
 * @see main.c
 */
#define LOG_LEVEL_MAIN_DEFAULT LOG_LEVEL_NONE

/**
 * @brief Default log level of the brightness module
 *
 * This affects `brightness.c` and controls whether the current brightness
 * value should be output.
 *
 * @see log_level_t
 * @see brightness.c
 */
#define LOG_LEVEL_BRIGHTNESS_DEFAULT LOG_LEVEL_NONE

/**
 * @brief Default log level of the LDR module
 *
 * This affects whether LDR values as measured by the ADC should be output.
 *
 * @see log_level_t
 * @see ldr.c
 */
#define LOG_LEVEL_LDR_DEFAULT LOG_LEVEL_NONE

/**
 * @brief Defines whether changes of the PWM signal should be logged
 *
 * This affects `pwm.c` and controls whether debug information about changes to
 * the generated PWM signal due to changes in brightness of the ambient light
 * should be output.
 *
 * @see pwm.c
 */
#define LOG_LDR2PWM 0

/**
 * @brief Defines whether changes of the display state should be logged
 *
 * This affects `display_wc.c` and controls whether debug information about any
 * changes to the display state should be output.
 *
 * @see display_wc.c
 */
#define LOG_DISPLAY_STATE 0

/**
 * @brief Default log level for IR commands within user module
 *
 * This affects the {@link user.h user} module and controls whether debug
 * information about the received IR frames and the training state should be
 * output.
 *
 * @see log_level_t
 */
#define LOG_LEVEL_USER_IR_DEFAULT LOG_LEVEL_NONE

/**
 * @brief Defines whether information about the user state should be logged
 *
 * This affects `user.c` and controls whether debug information about the user
 * state should be output.
 *
 * @see user.c
 */
#define LOG_USER_STATE 0

/**
 * @brief Defines whether changes in time within user module should be logged
 *
 * This affects `user.c` and controls whether debug information about changes
 * to the time should be output.
 *
 * @see user.c
 */
#define LOG_USER_TIME 0

/**
 *
 * @brief Defines whether information about preferences init should be logged
 *
 * This affects `preferences.c` and controls whether debug information about
 * the the initialization process of the preferences module should be output.
 *
 * @see preferences.c
 */
#define LOG_PREFERENCES_INIT 0

/**
 * @brief Defines whether information about preferences saves should be logged
 *
 * This affects `preferences.c` and controls whether debug information about
 * saves of the preferences should be output.
 *
 * @see preferences.c
 */
#define LOG_PREFERENCES_SAVE 0

/**
 * @brief Defines whether information about the DCF77 decoding should be logged
 *
 * This affects `dcf77.c` and controls whether various debug information about
 * the current state of the DCF77 module should be output.
 *
 * @see dcf77.c
 */
#define LOG_DCF77 0

/**
 * @brief Default log level of the UART protocol module
 *
 * This affects `uart_protocol.c` and controls whether information about its
 * current state should be output.
 *
 * @see log_level_t
 * @see uart_protocol.c
 */
#define LOG_LEVEL_UART_PROTOCOL_DEFAULT LOG_LEVEL_NONE

/**
 * @brief Default log level of the datetime module
 *
 * @see log_level_t
 * @see datetime.c
 */
#define LOG_LEVEL_DATETIME_DEFAULT LOG_LEVEL_NONE

#endif /* _WC_CONFIG_H_ */<|MERGE_RESOLUTION|>--- conflicted
+++ resolved
@@ -204,9 +204,6 @@
 #define ENABLE_UART_PROTOCOL 1
 
 /**
-<<<<<<< HEAD
- * @brief Default state of logging module
-=======
  * @brief Defines whether support for DCF77 should be included
  *
  * If set to 1, the firmware will be built with support for decoding the
@@ -218,8 +215,7 @@
 #define ENABLE_DEBUG_MEMCHECK 0
 
 /**
- * @brief Defines whether the main module should output logging information
->>>>>>> eb1ac725
+ * @brief Default state of logging module
  *
  * This controls the default state (enabled, disabled) of the logging module.
  * If enabled (= 1) the logging is enabled globally by default, otherwise it
